#!/usr/bin/env python3
# -*- coding: UTF-8 -*-
# adapted from https://github.com/cowlicks/badger-claw
import argparse
from glob import glob
import hashlib
import json
import logging
import os
import struct
import string
import sys
import time
from urllib.request import urlopen

from selenium import webdriver
from selenium.common.exceptions import TimeoutException, WebDriverException
from selenium.webdriver.chrome.options import Options
from xvfbwrapper import Xvfb


CHROME_URL_FMT = 'chrome-extension://%s/_generated_background_page.html'
CHROMEDRIVER_PATH='/usr/bin/chromedriver'
FF_URL_FMT = 'moz-extension://%s/_generated_background_page.html'
FF_EXT_ID = 'jid1-MnnxcxisBPnSXQ@jetpack'
FF_UUID = 'd56a5b99-51b6-4e83-ab23-796216679614'
FF_BIN_PATH = '/usr/bin/firefox'

CHROME = 'chrome'
FIREFOX = 'firefox'

OBJECTS = ['action_map', 'snitch_map']
MAJESTIC_URL = "http://downloads.majesticseo.com/majestic_million.csv"
WEEK_IN_SECONDS = 604800

ap = argparse.ArgumentParser()
ap.add_argument('--browser', choices=[FIREFOX, CHROME], default=FIREFOX,
                help='Browser to use for the scan')
ap.add_argument('--out-path', default='./',
                help='Path at which to save output')
ap.add_argument('--ext-path', default='./privacybadger/src',
                help='Path to the Privacy Badger binary or source directory')
ap.add_argument('--chromedriver-path', default=CHROMEDRIVER_PATH,
                help='Path to the chromedriver binary')
ap.add_argument('--firefox-path', default=FF_BIN_PATH,
                help='Path to the firefox browser binary')
ap.add_argument('--n-sites', type=int, default=2000,
                help='Number of websites to visit on the crawl')
ap.add_argument('--timeout', type=float, default=10,
                help='Amount of time to allow each site to load, in seconds')
ap.add_argument('--wait-time', type=float, default=5,
                help='Amount of time to wait on each site after it loads, in seconds')
ap.add_argument('--log-stdout', action='store_true', default=False,
                help='If set, log to stdout as well as log.txt')


def get_chrome_extension_id(crx_file):
    """Interpret a .crx file's extension ID"""
    with open(crx_file, 'rb') as f:
        data = f.read()
    header = struct.unpack('<4sIII', data[:16])
    pubkey = struct.unpack('<%ds' % header[2], data[16:16+header[2]])[0]

    digest = hashlib.sha256(pubkey).hexdigest()

    trans = str.maketrans('0123456789abcdef', string.ascii_lowercase[:16])
    return str.translate(digest[:32], trans)


def get_domain_list(n_sites, out_path):
    """Load the top million domains from disk or the web"""
    domains = []

    top_1m_file = os.path.join(out_path, MAJESTIC_URL.split('/')[-1])

    # download the file if it doesn't exist or if it's more than a week stale
    if (not os.path.exists(top_1m_file) or
        time.time() - os.path.getmtime(top_1m_file) > WEEK_IN_SECONDS):
        response = urlopen(MAJESTIC_URL)
        with open(top_1m_file, 'w') as f:
            f.write(response.read().decode())

    with open(top_1m_file) as f:
        # first line is CSV header
        next(f)

        # only read the first n_sites lines
        for i, l in enumerate(f):
            if i >= n_sites:
                break
            domains.append(l.split(',')[2])

    return domains


def start_driver_chrome(ext_path, chromedriver_path):
    """Start a new Selenium web driver for Chrome and install the bundled extension."""
    opts = Options()
    opts.add_argument('--no-sandbox')
    opts.add_extension(ext_path)
    opts.add_experimental_option("prefs", {"profile.block_third_party_cookies": False})
    opts.add_argument('--dns-prefetch-disable')
    return webdriver.Chrome(chromedriver_path, chrome_options=opts)


def start_driver_firefox(ext_path, browser_path):
    """Start a new Selenium web driver and install the bundled extension."""
    profile = webdriver.FirefoxProfile()
    profile.set_preference('extensions.webextensions.uuids',
                           '{"%s": "%s"}' % (FF_EXT_ID, FF_UUID))

    # this is kind of a hack; eventually the functionality to install an
    # extension should be part of Selenium. See
    # https://github.com/SeleniumHQ/selenium/issues/4215
    driver = webdriver.Firefox(firefox_profile=profile, firefox_binary=browser_path)
    command = 'addonInstall'
    driver.command_executor._commands[command] = ('POST', '/session/$sessionId/moz/addon/install')
    driver.execute(command, params={'path': ext_path, 'temporary': True})
    time.sleep(2)
    return driver


def dump_data(driver, browser, ext_path):
    """Extract the objects Privacy Badger learned during its training run."""
    if browser == CHROME:
        ext_url = CHROME_URL_FMT % get_chrome_extension_id(ext_path)
    else:
        ext_url = FF_URL_FMT % FF_UUID

    try:
        driver.get(ext_url)
    except WebDriverException as e:
        logger.error('Error loading background page: ' + e.msg)
        logger.error('Could not get badger storage. Scan failed.')
        sys.exit(1)

    data = {}
    for obj in OBJECTS:
        script = 'return badger.storage.%s.getItemClones()' % obj
        data[obj] = driver.execute_script(script)
    return data


def timeout_workaround(driver):
    """
    Selenium has a bug where a tab that raises a timeout exception can't
    recover gracefully. So we kill the tab and make a new one.
    """
    driver.close()  # kill the broken site
    driver.switch_to_window(driver.window_handles.pop())
    before = set(driver.window_handles)
    driver.execute_script('window.open()')
    driver.switch_to_window((set(driver.window_handles) ^ before).pop())
    return driver


def get_domain(driver, domain, wait_time):
    """
    Try to load a domain over https, and fall back to http if the initial load
    times out. Then sleep `wait_time` seconds on the site to wait for AJAX calls
    to complete.
    """
    try:
        url = "https://%s/" % domain
        driver.get(url)
    except TimeoutException:
<<<<<<< HEAD
        logger.info('timeout on %s ' % domain)
=======
        logger.info('timeout on %s ' % url)
>>>>>>> d840ad9e
        driver = timeout_workaround(driver)
        url = "http://%s/" % domain
        logger.info('trying ' + url)
        driver.get(url)

    time.sleep(wait_time)


def crawl(browser, out_path, ext_path, chromedriver_path, firefox_path, n_sites,
          timeout, wait_time, **kwargs):
    """
    Visit the top `n_sites` websites in the Majestic Million, in order, in a
    virtual browser with Privacy Badger installed. Afterwards, save the
    action_map and snitch_map that the Badger learned.
    """
    domains = get_domain_list(n_sites, out_path)
    logger.info('starting new crawl with timeout %s n_sites %s' %
                (timeout, n_sites))

    # create an XVFB virtual display (to avoid opening an actual browser)
    vdisplay = Xvfb(width=1280, height=720)
    vdisplay.start()

    if browser == CHROME:
        driver = start_driver_chrome(ext_path, chromedriver_path)
    else:
        driver = start_driver_firefox(ext_path, firefox_path)

    driver.set_page_load_timeout(timeout)
    driver.set_script_timeout(timeout)

    for i, domain in enumerate(domains):
        logger.info('visiting %d: %s' % (i + 1, domain))
        try:
            get_domain(driver, domain, wait_time)
        except WebDriverException as e:
<<<<<<< HEAD
            logger.error('%s %s: %s' % (domain, type(e), e.msg))
=======
            logger.error('%s %s: %s' % (domain, type(e).__name__, e.msg))
>>>>>>> d840ad9e
            driver = timeout_workaround(driver)
            continue

    logger.info('Finished scan. Getting data from browser storage...')
    data = dump_data(driver, browser, ext_path)
    driver.quit()
    vdisplay.stop()

    logger.info('Cleaning data...')
    cleanup(domains, data)
    return data


def cleanup(domains, data):
    """
    Remove from snitch map any domains that appear to have been added as a
    result of bugs.
    """
    snitch_map = data['snitch_map']
    action_map = data['action_map']

    # handle blank domain bug
    if '' in action_map:
        logging.info('Deleting blank domain from action map')
        del action_map['']

    if '' in snitch_map:
        logging.info('Deleting blank domain from snitch map')
        del snitch_map['']

    # handle the domain-attribution bug (Privacy Badger issue #1997).
    for i in range(len(domains) - 1):
        d1, d2 = domains[i:i+2]

        # If a domain we visited was recorded as a tracker on the domain we
        # visited immediately after it, it's probably a bug
        if d1 in snitch_map and d2 in snitch_map[d1]:
            logging.info('Reported domain %s tracking on %s' % (d1, d2))
            snitch_map[d1].remove(d2)

            # if the bug caused d1 to be added to the action map, remove it
            if not len(snitch_map[d1]):
                logging.info('Deleting domain %s from action and snitch maps'
                             % d1)
                del action_map[d1]
                del snitch_map[d1]

            # if the bug caused d1 to be blocked, unblock it
            elif len(snitch_map[d1]) == 2:
                logging.info('Downgrading domain %s from "block" to "allow"'
                             % d1)
                action_map[d1]['heuristicAction'] = 'allow'

if __name__ == '__main__':
    args = ap.parse_args()

    # set up logging
    logger = logging.getLogger()
    logger.setLevel(logging.INFO)
    log_fmt = logging.Formatter('%(asctime)s %(message)s')

    # by default, just log to file
    fh = logging.FileHandler(os.path.join(args.out_path, 'log.txt'))
    fh.setFormatter(log_fmt)
    logger.addHandler(fh)

    # log to stdout if configured
    if args.log_stdout:
        sh = logging.StreamHandler(sys.stdout)
        sh.setFormatter(log_fmt)
        logger.addHandler(sh)

    # version is based on when the crawl started
    version = time.strftime('%Y.%-m.%-d', time.localtime())

    # the argparse arguments must match the function signature of crawl()
    results = crawl(**vars(args))
    results['version'] = version

    logger.info('Saving seed data version %s...' % version)
    # save the action_map and snitch_map in a human-readable JSON file
    with open(os.path.join(args.out_path, 'results.json'), 'w') as f:
        json.dump(results, f, indent=2, sort_keys=True, separators=(',', ': '))
    logger.info('Scan success.')

else:
    logger = logging.getLogger()<|MERGE_RESOLUTION|>--- conflicted
+++ resolved
@@ -164,11 +164,7 @@
         url = "https://%s/" % domain
         driver.get(url)
     except TimeoutException:
-<<<<<<< HEAD
-        logger.info('timeout on %s ' % domain)
-=======
         logger.info('timeout on %s ' % url)
->>>>>>> d840ad9e
         driver = timeout_workaround(driver)
         url = "http://%s/" % domain
         logger.info('trying ' + url)
@@ -205,11 +201,7 @@
         try:
             get_domain(driver, domain, wait_time)
         except WebDriverException as e:
-<<<<<<< HEAD
-            logger.error('%s %s: %s' % (domain, type(e), e.msg))
-=======
             logger.error('%s %s: %s' % (domain, type(e).__name__, e.msg))
->>>>>>> d840ad9e
             driver = timeout_workaround(driver)
             continue
 
